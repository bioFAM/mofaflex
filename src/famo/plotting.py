--- conflicted
+++ resolved
@@ -181,7 +181,6 @@
     # Create an empty list to hold all the charts
     charts = []
 
-<<<<<<< HEAD
     if groupby == "group":
         # Get the variance explained DataFrame from the model's cache
         df_r2 = model._cache["df_r2"]
@@ -248,32 +247,6 @@
                     tooltip=["Factor", "Group", "Variance Explained"],
                 )
                 .properties(title=view_name, width=150, height=200)
-=======
-    # Loop over all groups
-    for group_name in model.group_names:
-        # Get the variance explained DataFrame for the current group
-        r2_df = df_r2[group_name].copy()
-
-        # Convert the DataFrame to long format
-        r2_df.index = model.factor_names
-        r2_df["index"] = model.factor_names
-        r2_df = r2_df.iloc[::-1, :]
-        r2_df = r2_df.melt("index")
-        r2_df.columns = ["Factor", "View", "Variance Explained"]
-
-        # Create the heatmap chart
-        heatmap = (
-            alt.Chart(r2_df)
-            .mark_rect()
-            .encode(
-                x=alt.X("View:O", title="View"),
-                y=alt.Y("Factor:O", title="Factor", sort=None),
-                color=alt.Color(
-                    "Variance Explained:Q",
-                    scale=alt.Scale(scheme="blues", domain=(0, 1.5 * max(r2_df["Variance Explained"]))),
-                ),
-                tooltip=["Factor", "View", "Variance Explained"],
->>>>>>> 920729eb
             )
 
             # Add the chart to the list of charts
@@ -415,7 +388,6 @@
     final_chart.display()
 
 
-<<<<<<< HEAD
 def plot_factors_covariate_1d(model, covariate: str, color: str = None) -> None:
     """Plot every factor against a 1D covariate.
 
@@ -432,78 +404,6 @@
     -------
     None
     """
-=======
-def plot_factor_covariate(model, factor=1):
-    """Plot factor values against the covariate (1D or 2D)."""
-    model._check_if_trained()
-
-    # We reduce the factor value by one, because we internally start counting at 0
-    factor -= 1
-
-    # Create an empty list to hold all the charts
-    charts = []
-
-    factors = model._cache["factors"]
-    covariates = model.covariates
-
-    for group_name in model.group_names:
-        z = factors[group_name].X.squeeze()
-        df = pd.DataFrame(z)
-        for i in range(covariates[group_name].shape[-1]):
-            df[f"covariate_{i}"] = covariates[group_name][:, i]
-        # Convert column names to strings
-        df.columns = df.columns.astype(str)
-
-        if covariates[group_name].shape[-1] == 1:
-            # Create the scatter plot chart
-            scatter_plot = (
-                alt.Chart(df)
-                .mark_point(filled=True)
-                .encode(
-                    x=alt.X("covariate_0:O", title="Covariate", axis=alt.Axis(labels=False)),
-                    y=alt.Y(f"{factor}:Q", title=f"Factor {factor+1}"),
-                    color=alt.Color(f"{factor}:Q", scale=alt.Scale(scheme="redblue", domainMid=0)),
-                    tooltip=["covariate_0", f"{factor}"],
-                )
-                .properties(width=600, height=300)
-                .interactive()
-            )
-
-            # Add a horizontal rule at y=0
-            # rule = alt.Chart(pd.DataFrame({"y": [0]})).mark_rule(color="black", strokeDash=[5, 5]).encode(y="y")
-
-            # Combine the scatter plot and rule
-            final_plot = scatter_plot  # + rule
-
-        if covariates[group_name].shape[-1] == 2:
-            # Create the scatter plot chart
-            scatter_plot = (
-                alt.Chart(df)
-                .mark_point(filled=True)
-                .encode(
-                    x=alt.X("covariate_0:O", title="Covariate dim 1", axis=alt.Axis(labels=False)),
-                    y=alt.Y("covariate_1:O", title="Covariate dim 2", axis=alt.Axis(labels=False)),
-                    color=alt.Color(f"{factor}:Q", scale=alt.Scale(scheme="redblue", domainMid=0)),
-                )
-                .properties(width=600, height=300, title=f"Factor {factor+1} with covariates")
-                .interactive()
-            )
-
-            final_plot = scatter_plot
-
-        # Add the chart to the list of charts
-        charts.append(final_plot)
-
-    # Concatenate all the charts vertically
-    final_chart = alt.vconcat(*charts)
-
-    # Display the chart
-    final_chart.display()
-
-
-def plot_top_weights(model, view, factor=1, nfeatures=10, orientation="horizontal"):
-    """Plot the top nfeatures weights for a given factor and view."""
->>>>>>> 920729eb
     model._check_if_trained()
 
     df_factors = []
@@ -521,7 +421,6 @@
     else:
         color = alt.Color(color, title=color)
 
-<<<<<<< HEAD
     charts = []
 
     for factor in range(model.n_factors):
@@ -574,19 +473,9 @@
     if "view" in df_factors.columns:
         df_factors.drop(columns=["view"], inplace=True)
     df_factors["identity"] = 1
-=======
-    _factor = []
-    for f in factor:
-        _factor.append(model.factor_names[f])
-    factor = _factor
-
-    weights = model._cache["weights"]
-    feature_names = model._cache["feature_names"][view]
->>>>>>> 920729eb
 
     charts = []
 
-<<<<<<< HEAD
     if color is None:
         color = ["identity"]
 
@@ -598,27 +487,6 @@
                 x=alt.X("Factor " + str(x), title="Factor " + str(x)),
                 y=alt.Y("Factor " + str(y), title="Factor " + str(y)),
                 color=alt.Color(color_name, title=color_name),
-=======
-    for factor_name in factor:
-        w = weights[view].to_df().loc[factor_name, :]
-        signs = np.sign(w)
-        w = np.abs(w)
-        df = pd.DataFrame({"Feature": feature_names, "Weight": w, "Sign": signs})
-        df = df.sort_values(by="Weight", ascending=False).head(nfeatures)
-        df["Color"] = df["Sign"].apply(lambda x: "red" if x < 0 else "blue")
-
-        if orientation == "horizontal":
-            bar_chart = (
-                alt.Chart(df)
-                .mark_bar()
-                .encode(
-                    x=alt.X("Weight:Q", title="Abs. Weight"),
-                    y=alt.Y("Feature:O", title="Feature", sort="-x"),
-                    color=alt.Color("Color:N", scale=None),
-                    tooltip=["Feature", "Weight"],
-                )
-                .properties(title=f"{factor_name} | {view}", width=300, height=300)
->>>>>>> 920729eb
             )
             .properties(width=200, height=200)
             .interactive()
