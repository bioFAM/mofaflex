import pyro
import pyro.distributions as dist
import torch
from pyro.distributions import constraints
from pyro.infer.autoguide.guides import deep_getattr, deep_setattr
from pyro.nn import PyroModule, PyroParam

from famo.dist import ReinMaxBernoulli
from famo.gp import GP

EPS = 1e-8


class Generative(PyroModule):
    def __init__(
        self,
        n_samples: dict[str, int],
        n_features: dict[str, int],
        n_factors: int,
        prior_scales=None,
        factor_prior: dict[str, str] | str = "Normal",
        weight_prior: dict[str, str] | str = "Normal",
        likelihoods: dict[str, str] | str = "Normal",
        nonnegative_weights: dict[str, bool] | bool = False,
        nonnegative_factors: dict[str, bool] | bool = False,
        gps: dict[str, GP] = None,
        device: str = None,
        **kwargs,
    ):
        super().__init__("Generative")
        self.n_samples = n_samples
        self.n_features = n_features
        self.n_factors = n_factors
        self.prior_scales = prior_scales
        self.factor_prior = factor_prior
        self.weight_prior = weight_prior
        self.likelihoods = likelihoods
        self.nonnegative_weights = nonnegative_weights
        self.nonnegative_factors = nonnegative_factors
        self.gps = gps

        self.pos_transform = torch.nn.ReLU()

        self.scale_elbo = True
        n_views = len(n_features)
        self.view_scales = {vn: 1.0 for vn in n_features}
        if self.scale_elbo and n_views > 1:
            for vn, nf in n_features.items():
                self.view_scales[vn] = (n_views / (n_views - 1)) * (1.0 - nf / sum(n_features.values()))
<<<<<<< HEAD
        print(self.view_scales)
=======
>>>>>>> f64289ce

        self.device = device
        self.to(self.device)

        if isinstance(self.prior_scales, dict):
            self.prior_scales = {vn: torch.Tensor(ps).to(self.device) for vn, ps in self.prior_scales.items()}

        self._setup_samplers()

        self.sample_dict: dict[str, torch.Tensor] = {}

    def get_plate(self, site_name: str, **kwargs):
        plate_kwargs = {"factors": {"name": "plate_factors", "size": self.n_factors, "dim": -3}}

        for group_name, group_n_samples in self.n_samples.items():
            plate_kwargs[f"samples_{group_name}"] = {
                "name": f"plate_samples_{group_name}",
                "size": group_n_samples,
                "dim": -1,
            }

        for view_name, view_n_features in self.n_features.items():
            plate_kwargs[f"features_{view_name}"] = {
                "name": f"plate_features_{view_name}",
                "size": view_n_features,
                "dim": -2,
            }

        return pyro.plate(device=self.device, **{**plate_kwargs[site_name], **kwargs})

    def _sample(self, site_name, dist_fn):
        return pyro.sample(site_name, dist_fn)

    def _sample_vector(self, site_name, plate, dist_fn):
        with plate:
            return self._sample(site_name, dist_fn)

    def _sample_component(self, site_name, outer_plate, inner_plate, dist_fn, **kwargs):
        with outer_plate, inner_plate:
            return pyro.sample(site_name, dist_fn)

    def _sample_vector_lognormal(self, site_name, plate, **kwargs):
        return self._sample_vector(site_name, plate, dist.LogNormal(self._zeros((1,)), self._ones((1,))))

    def _sample_vector_gamma(self, site_name, plate, **kwargs):
        return self._sample_vector(site_name, plate, dist.Gamma(1e-10 * self._ones((1,)), 1e-10 * self._ones((1,))))

    def _sample_component_normal(self, site_name, outer_plate, inner_plate, **kwargs):
        return self._sample_component(
            site_name, outer_plate, inner_plate, dist.Normal(self._zeros((1,)), self._ones((1,)))
        )

    def _sample_component_laplace(self, site_name, outer_plate, inner_plate, **kwargs):
        return self._sample_component(
            site_name, outer_plate, inner_plate, dist.Laplace(self._zeros((1,)), self._ones((1,)))
        )

    def _sample_component_horseshoe(
        self, site_name, outer_plate, inner_plate, regularized=True, prior_scales=None, **kwargs
    ):
        regularized |= prior_scales is not None

        global_scale = self._sample(f"global_scale_{site_name}", dist.HalfCauchy(self._ones((1,))))
        with outer_plate:
            inter_scale = self._sample(f"inter_scale_{site_name}", dist.HalfCauchy(self._ones((1,))))
            with inner_plate:
                local_scale = self._sample(f"local_scale_{site_name}", dist.HalfCauchy(self._ones((1,))))
                local_scale = local_scale * inter_scale * global_scale

                if regularized:
                    caux = self._sample(
<<<<<<< HEAD
                        f"caux_{site_name}", dist.InverseGamma(0.5 * self._ones((1,)), 0.5 * self._ones((1,)))
=======
                        f"caux_{site_name}", dist.InverseGamma(self._ones((1,)) * 0.5, self._ones((1,)) * 0.5)
>>>>>>> f64289ce
                    )
                    c = torch.sqrt(caux)
                    if prior_scales is not None:
                        c = c * prior_scales.unsqueeze(-1)
                    local_scale = (c * local_scale) / torch.sqrt(c**2 + local_scale**2)

<<<<<<< HEAD
                return self._sample(site_name, dist.Normal(self._zeros((1,)), local_scale))
=======
                return self._sample(site_name, dist.Normal(self._zeros((1,)), self._ones((1,)) * local_scale))
>>>>>>> f64289ce

    def _sample_component_ard_spike_and_slab(self, site_name, outer_plate, inner_plate, **kwargs):
        with outer_plate:
            alpha = self._sample(f"alpha_{site_name}", dist.Gamma(1e-3 * self._ones((1,)), 1e-3 * self._ones((1,))))
            theta = self._sample(f"theta_{site_name}", dist.Beta(self._ones((1,)), self._ones((1,))))
            with inner_plate:
                s = self._sample(f"s_{site_name}", dist.Bernoulli(theta))
                return self._sample(site_name, dist.Normal(0.0, 1.0 / (alpha + EPS))) * s
<<<<<<< HEAD

    def _sample_component_gp(self, site_name, outer_plate, inner_plate, covariates: torch.Tensor = None, **kwargs):
        pyro.module(f"gp_{site_name[2:]}", self.gps[site_name[2:]])
        with outer_plate, inner_plate:
            return pyro.sample(site_name, self.gps[site_name[2:]].pyro_model(covariates, name_prefix=site_name[2:]))
=======

    def _sample_component_gp(self, site_name, outer_plate, inner_plate, covariates: torch.Tensor = None, **kwargs):
        group_name = site_name[2:]
        gp = self.gps[group_name]
        pyro.module(f"gp_{group_name}", gp)

        # Inducing values p(u)
        prior_distribution = gp.variational_strategy.prior_distribution
        prior_distribution = prior_distribution.to_event(len(prior_distribution.batch_shape))
        pyro.sample(f"gp_{group_name}.u", prior_distribution)

        # Draw samples from p(f)
        f_dist = gp(covariates, prior=True)
        f_dist = dist.Normal(loc=f_dist.mean, scale=f_dist.stddev).to_event(len(f_dist.event_shape) - 1)

        with pyro.plate("gp_batch_plate", dim=-2), inner_plate:
            f = pyro.sample(f"gp_{group_name}.f", f_dist.mask(False)).unsqueeze(-2)

        eta = gp.covar_module.outputscale.reshape(-1, 1, 1)

        with outer_plate, inner_plate:
            return pyro.sample(site_name, dist.Normal(f, (1 - eta).clamp(1e-3, 1 - 1e-3)))
>>>>>>> f64289ce

    def _setup_samplers(self):
        self.sample_factors = {}
        for group_name in self.n_samples:
            if self.factor_prior[group_name] is None:
                self.factor_prior[group_name] = "Normal"

            if self.factor_prior[group_name] == "Normal":
                self.sample_factors[group_name] = self._sample_component_normal
            elif self.factor_prior == "Laplace":
                self.sample_factors[group_name] = self._sample_component_laplace
            elif self.factor_prior[group_name] == "Horseshoe":
                self.sample_factors[group_name] = self._sample_component_horseshoe
            elif self.factor_prior[group_name] == "ARD_Spike_and_Slab":
                self.sample_factors[group_name] = self._sample_component_ard_spike_and_slab
            elif self.factor_prior[group_name] == "GP":
                self.sample_factors[group_name] = self._sample_component_gp
            else:
                raise ValueError(f"Invalid factor_prior: {self.factor_prior[group_name]}")

        self.sample_weights = {}
        for view_name in self.n_features:
            if self.weight_prior[view_name] == "Normal":
                self.sample_weights[view_name] = self._sample_component_normal
            elif self.weight_prior[view_name] == "Laplace":
                self.sample_weights[view_name] = self._sample_component_laplace
            elif self.weight_prior[view_name] == "Horseshoe":
                self.sample_weights[view_name] = self._sample_component_horseshoe
            elif self.weight_prior[view_name] == "ARD_Spike_and_Slab":
                self.sample_weights[view_name] = self._sample_component_ard_spike_and_slab
            else:
                raise ValueError(f"Invalid weight_prior: {self.weight_prior[view_name]}")

        # dispersion_prior
        self.sample_dispersion = self._sample_vector_gamma

    def _zeros(self, size):
        return torch.zeros(size, device=self.device)

    def _ones(self, size):
        return torch.ones(size, device=self.device)

    def forward(self, data):
        current_group_names = list(data.keys())
        subsample = {group_name: None for group_name in current_group_names}
        for group_name in current_group_names:
            if "sample_idx" in data[group_name].keys():
                subsample[group_name] = data[group_name]["sample_idx"]

        plates = {}
        for group_name in current_group_names:
            plates[f"samples_{group_name}"] = self.get_plate(f"samples_{group_name}", subsample=subsample[group_name])

        for view_name in self.n_features:
            plates[f"features_{view_name}"] = self.get_plate(f"features_{view_name}")
        plates["factors"] = self.get_plate("factors")

        for group_name in current_group_names:
            self.sample_dict[f"z_{group_name}"] = self.sample_factors[group_name](
                f"z_{group_name}",
                plates["factors"],
                plates[f"samples_{group_name}"],
                covariates=data[group_name].get("covariates", None),
            )

            if self.nonnegative_factors[group_name]:
                self.sample_dict[f"z_{group_name}"] = self.pos_transform(self.sample_dict[f"z_{group_name}"])

        for view_name in self.n_features:
            prior_scales = None
            if self.prior_scales is not None:
                prior_scales = self.prior_scales[view_name]
            self.sample_dict[f"w_{view_name}"] = self.sample_weights[view_name](
                f"w_{view_name}", plates["factors"], plates[f"features_{view_name}"], prior_scales=prior_scales
            )

            if self.nonnegative_weights[view_name]:
                self.sample_dict[f"w_{view_name}"] = self.pos_transform(self.sample_dict[f"w_{view_name}"])

            if self.likelihoods[view_name] in ["Normal", "GammaPoisson", "BetaBinomial"]:
                self.sample_dict[f"dispersion_{view_name}"] = self.sample_dispersion(
                    f"dispersion_{view_name}", plates[f"features_{view_name}"]
                )

        for group_name in current_group_names:
            for view_name in self.n_features:
                view_obs = data[group_name][view_name]

                z = self.sample_dict[f"z_{group_name}"]
                w = self.sample_dict[f"w_{view_name}"]

                loc = torch.einsum("...ijk,...ilj->...jlk", z, w)

                site_name = f"x_{group_name}_{view_name}"

                obs = view_obs.T
                obs_mask = torch.logical_not(torch.isnan(obs))
                obs = torch.nan_to_num(obs, nan=0)

                if self.likelihoods[view_name] == "Normal":
                    precision = self.sample_dict[f"dispersion_{view_name}"]
                    dist_parametrized = dist.Normal(loc * self._ones(1), self._ones(1) / (precision + EPS))

                elif self.likelihoods[view_name] == "GammaPoisson":
                    dispersion = self.sample_dict[f"dispersion_{view_name}"]
                    # TODO: include intercept
                    rate = torch.nn.Softplus()(loc)
                    dist_parametrized = dist.GammaPoisson(1 / dispersion, 1 / (rate * dispersion + EPS))

                elif self.likelihoods[view_name] == "Bernoulli":
                    # TODO: include intercept
                    dist_parametrized = dist.Bernoulli(logits=loc)

                elif self.likelihoods[view_name] == "BetaBinomial":
                    # pairs of features are sorted and thus can be reshaped to extra dimension
                    obs_reshaped = obs.reshape(obs.shape[0] // 2, 2, obs.shape[-1])
                    obs_mask_reshaped = obs_mask.reshape(obs.shape[0] // 2, 2, obs_mask.shape[-1])
                    obs_total = obs_reshaped.sum(dim=1)
                    obs = obs_reshaped[:, 0, :]  # equals success counts

                    # add feature to mask if any of paired features is masked
                    obs_mask = obs_mask_reshaped.all(dim=1)

                    dispersion = self.sample_dict[f"dispersion_{view_name}"]
                    # TODO: include intercept
                    probs = torch.nn.Sigmoid()(loc)
                    dist_parametrized = dist.BetaBinomial(
                        concentration1=probs / dispersion,
                        concentration0=(1 - probs) / dispersion,
                        total_count=obs_total,
                    )
                else:
                    raise ValueError(f"Invalid likelihood: {self.likelihoods[view_name]}")

                with (
                    pyro.poutine.mask(mask=obs_mask),
                    pyro.poutine.scale(scale=self.view_scales[view_name]),
                    plates[f"samples_{group_name}"],
                    plates[f"features_{view_name}"],
                ):
                    self.sample_dict[site_name] = pyro.sample(site_name, dist_parametrized, obs=obs)

        return self.sample_dict


class Variational(PyroModule):
    def __init__(
        self,
        generative,
        init_tensor: dict = None,
        init_loc: float = 0.0,
        init_scale: float = 0.1,
        init_prob: float = 0.5,
        init_alpha: float = 1.0,
        init_beta: float = 1.0,
        init_shape: float = 10.0,
        init_rate: float = 10.0,
        **kwargs,
    ):
        super().__init__("Variational")
        self.generative = generative
        self.locs = PyroModule()
        self.scales = PyroModule()
        self.probs = PyroModule()
        self.alphas = PyroModule()
        self.betas = PyroModule()
        self.shapes = PyroModule()
        self.rates = PyroModule()

        self.init_loc = init_loc
        self.init_scale = init_scale
        self.init_prob = init_prob
        self.init_alpha = init_alpha
        self.init_beta = init_beta
        self.init_shape = init_shape
        self.init_rate = init_rate
        self.init_tensor = init_tensor

        self.site_to_dist = self.setup()

        self._setup_samplers()

        self.device = self.generative.device
        self.to(self.device)

        self.sample_dict: dict[str, torch.Tensor] = {}

    def _get_loc_and_scale(self, site_name: str):
        site_loc = deep_getattr(self.locs, site_name)
        site_scale = deep_getattr(self.scales, site_name)
        return site_loc, site_scale

    def _get_prob(self, site_name: str):
        site_prob = deep_getattr(self.probs, site_name)
        return site_prob

    def _get_alpha_and_beta(self, site_name: str):
        site_alpha = deep_getattr(self.alphas, site_name)
        site_beta = deep_getattr(self.betas, site_name)
        return site_alpha, site_beta

    def _get_shape_and_rate(self, site_name: str):
        site_shape = deep_getattr(self.shapes, site_name)
        site_rate = deep_getattr(self.rates, site_name)
        return site_shape, site_rate

    def _zeros(self, size):
        return torch.zeros(size, device=self.device)

    def _ones(self, size):
        return torch.ones(size, device=self.device)

    def setup(self):
        """Setup parameters and sampling sites."""
        n_samples = self.generative.n_samples
        n_features = self.generative.n_features
        n_factors = self.generative.n_factors

        name_to_shape = {}

        normal_sites = []
        lognormal_sites = []
        gamma_sites = []
        bernoulli_sites = []
        beta_sites = []
        gp_sites = []

        for gn in n_samples.keys():
            if self.generative.factor_prior[gn] == "Horseshoe":
                name_to_shape[f"global_scale_z_{gn}"] = (1,)
                name_to_shape[f"inter_scale_z_{gn}"] = (n_factors, 1, 1)
                name_to_shape[f"local_scale_z_{gn}"] = (n_factors, 1, n_samples[gn])
                name_to_shape[f"caux_z_{gn}"] = (n_factors, 1, n_samples[gn])
            if self.generative.factor_prior[gn] == "ARD_Spike_and_Slab":
                name_to_shape[f"alpha_z_{gn}"] = (n_factors, 1, 1)
                name_to_shape[f"theta_z_{gn}"] = (n_factors, 1, 1)
                name_to_shape[f"s_z_{gn}"] = (n_factors, 1, n_samples[gn])

            name_to_shape[f"z_{gn}"] = (n_factors, 1, n_samples[gn])

            normal_sites.extend([f"z_{gn}"])
            lognormal_sites.extend(
                [f"global_scale_z_{gn}", f"inter_scale_z_{gn}", f"local_scale_z_{gn}", f"caux_z_{gn}"]
            )
            gamma_sites.extend([f"alpha_z_{gn}"])
            bernoulli_sites.extend([f"s_z_{gn}"])
            beta_sites.extend([f"theta_z_{gn}"])
            gp_sites.extend([f"f_{gn}"])

        for vn in n_features.keys():
            if self.generative.weight_prior[vn] == "Horseshoe":
                name_to_shape[f"global_scale_w_{vn}"] = (1,)
                name_to_shape[f"inter_scale_w_{vn}"] = (n_factors, 1, 1)
                name_to_shape[f"local_scale_w_{vn}"] = (n_factors, n_features[vn], 1)
                name_to_shape[f"caux_w_{vn}"] = (n_factors, n_features[vn], 1)
            if self.generative.weight_prior[vn] == "ARD_Spike_and_Slab":
                name_to_shape[f"alpha_w_{vn}"] = (n_factors, 1, 1)
                name_to_shape[f"theta_w_{vn}"] = (n_factors, 1, 1)
                name_to_shape[f"s_w_{vn}"] = (n_factors, n_features[vn], 1)

            name_to_shape[f"w_{vn}"] = (n_factors, n_features[vn], 1)
            name_to_shape[f"dispersion_{vn}"] = (n_features[vn], 1)

            normal_sites.extend([f"w_{vn}"])
            lognormal_sites.extend(
                [
                    f"global_scale_w_{vn}",
                    f"inter_scale_w_{vn}",
                    f"local_scale_w_{vn}",
                    f"caux_w_{vn}",
                    f"dispersion_{vn}",
                ]
            )
            gamma_sites.extend([f"alpha_w_{vn}"])
            bernoulli_sites.extend([f"s_w_{vn}"])
            beta_sites.extend([f"theta_w_{vn}"])

        site_to_dist = {}
        site_to_dist.update({k: "Normal" for k in normal_sites})
        site_to_dist.update({k: "LogNormal" for k in lognormal_sites})
        site_to_dist.update({k: "Gamma" for k in gamma_sites})
        site_to_dist.update({k: "Bernoulli" for k in bernoulli_sites})
        site_to_dist.update({k: "Beta" for k in beta_sites})
        site_to_dist.update({k: "GP" for k in gp_sites})

        for site_name, site_shape in name_to_shape.items():
            if site_name in normal_sites + lognormal_sites:
                if (self.init_tensor is not None) and site_name.startswith("z_"):
                    # remove leading "z_"
                    gn = site_name[2:]
                    loc_val = self.init_tensor[gn]["loc"].clone()
                    scale_val = self.init_tensor[gn]["scale"].clone()
                else:
                    loc_val = self.init_loc * torch.ones(site_shape)
                    scale_val = self.init_scale * torch.ones(site_shape)

                deep_setattr(self.locs, site_name, PyroParam(loc_val, constraints.real))
                deep_setattr(self.scales, site_name, PyroParam(scale_val, constraints.softplus_positive))
            elif site_name in bernoulli_sites:
                loc_prob_val = self.init_prob * torch.ones(site_shape)
                deep_setattr(self.probs, site_name, PyroParam(loc_prob_val, constraints.unit_interval))
            elif site_name in gamma_sites:
                shape_val = self.init_shape * torch.ones(site_shape)
                rate_val = self.init_rate * torch.ones(site_shape)
                deep_setattr(self.shapes, site_name, PyroParam(shape_val, constraints.softplus_positive))
                deep_setattr(self.rates, site_name, PyroParam(rate_val, constraints.softplus_positive))
            else:
                loc_alpha = self.init_alpha * torch.ones(site_shape)
                loc_beta = self.init_beta * torch.ones(site_shape)
                deep_setattr(self.alphas, site_name, PyroParam(loc_alpha, constraints.softplus_positive))
                deep_setattr(self.betas, site_name, PyroParam(loc_beta, constraints.softplus_positive))

        return site_to_dist

    @torch.no_grad()
    def expectation(self, site_name: str, covariates: torch.Tensor = None, n_gp_samples: int = 100):
        if self.site_to_dist[site_name] in ["Normal", "LogNormal"]:
            loc, scale = self._get_loc_and_scale(site_name)
            expectation = loc
            if self.site_to_dist[site_name] == "LogNormal":
                expectation = (loc - scale.square()).exp()

            for gn in self.generative.n_samples:
                if site_name == f"z_{gn}" and self.generative.nonnegative_factors[gn]:
                    expectation = self.generative.pos_transform(expectation)

            for vn in self.generative.n_features:
                if site_name == f"w_{vn}" and self.generative.nonnegative_weights[vn]:
                    expectation = self.generative.pos_transform(expectation)

            return expectation.clone()

        if self.site_to_dist[site_name] == "Gamma":
            shape, rate = self._get_shape_and_rate(site_name)
            return (shape / rate).clone()

        if self.site_to_dist[site_name] == "Bernoulli":
            prob = self._get_prob(site_name)
            expectation = prob
            return expectation.clone()

        if self.site_to_dist[site_name] == "Beta":
            alpha, beta = self._get_alpha_and_beta(site_name)
            expectation = (alpha - 1) / (alpha + beta - 2)
            return expectation.clone()

        if self.site_to_dist[site_name] == "GP":
            gp = self.generative.gps[site_name[2:]]
            gp.eval()

            with torch.no_grad():
                expectation = gp.eval()(covariates.to(self.device))(torch.Size([n_gp_samples])).mean(axis=0)
            return expectation.clone()

    def _sample(self, site_name, index=None, dim=0):
        if self.site_to_dist[site_name] in ["Normal", "LogNormal"]:
            loc, scale = self._get_loc_and_scale(site_name)
            if index is not None:
                loc = loc.index_select(dim, index)
                scale = scale.index_select(dim, index)
            if self.site_to_dist[site_name] == "LogNormal":
                return pyro.sample(site_name, dist.LogNormal(loc, scale))
            return pyro.sample(site_name, dist.Normal(loc, scale))

        if self.site_to_dist[site_name] == "Gamma":
            shape, rate = self._get_shape_and_rate(site_name)
            if index is not None:
                shape = shape.index_select(dim, index)
                rate = rate.index_select(dim, index)
            return pyro.sample(site_name, dist.Gamma(shape, rate))

        if self.site_to_dist[site_name] == "Bernoulli":
            prob = self._get_prob(site_name)
            if index is not None:
                prob = prob.index_select(dim, index)
            return pyro.sample(site_name, ReinMaxBernoulli(temperature=2.0, probs=prob))

        if self.site_to_dist[site_name] == "Beta":
            alpha, beta = self._get_alpha_and_beta(site_name)
            if index is not None:
                alpha = alpha.index_select(dim, index)
                beta = beta.index_select(dim, index)
            return pyro.sample(site_name, dist.Beta(alpha, beta))

    def _sample_vector(self, site_name, plate, **kwargs):
        with plate as index:
            return self._sample(site_name, index=index, dim=plate.dim)

    def _sample_component(self, site_name, outer_plate, inner_plate, **kwargs):
        with outer_plate:
            with inner_plate as index:
                return self._sample(site_name, index=index, dim=inner_plate.dim)

    def _sample_component_horseshoe(
        self, site_name, outer_plate, inner_plate, regularized=True, prior_scales=None, **kwargs
    ):
        regularized |= prior_scales is not None

        self._sample(f"global_scale_{site_name}")
        with outer_plate:
            self._sample(f"inter_scale_{site_name}")
            with inner_plate as index:
                self._sample(f"local_scale_{site_name}", index=index, dim=inner_plate.dim)

                if regularized:
                    self._sample(f"caux_{site_name}", index=index, dim=inner_plate.dim)

                return self._sample(site_name, index=index, dim=inner_plate.dim)

    def _sample_component_ard_spike_and_slab(self, site_name, outer_plate, inner_plate, **kwargs):
        with outer_plate:
            self._sample(f"alpha_{site_name}")
            self._sample(f"theta_{site_name}")
            with inner_plate as index:
                self._sample(f"s_{site_name}", index=index, dim=inner_plate.dim)
                return self._sample(site_name, index=index, dim=inner_plate.dim)

    def _sample_component_gp(self, site_name, outer_plate, inner_plate, covariates: torch.Tensor = None, **kwargs):
<<<<<<< HEAD
        with outer_plate, inner_plate:
            pyro.sample(site_name, self.generative.gps[site_name[2:]].pyro_guide(covariates, name_prefix=site_name[2:]))
=======
        group_name = site_name[2:]
        gp = self.generative.gps[group_name]

        # Inducing values q(u)
        variational_distribution = gp.variational_strategy.variational_distribution
        variational_distribution = variational_distribution.to_event(len(variational_distribution.batch_shape))
        pyro.sample(f"gp_{group_name}.u", variational_distribution)

        with pyro.plate("gp_batch_plate", dim=-2), inner_plate as index:
            # Draw samples from q(f)
            f_dist = gp(covariates[index], prior=False)
            f_dist = dist.Normal(f_dist.mean, f_dist.stddev).to_event(len(f_dist.event_shape) - 1)

            pyro.sample(f"gp_{group_name}.f", f_dist.mask(False))

        z_loc, z_scale = self._get_loc_and_scale(site_name)
        with outer_plate, inner_plate:
            return pyro.sample(site_name, dist.Normal(z_loc, z_scale))
>>>>>>> f64289ce

    def _setup_samplers(self):
        # factor_prior
        self.sample_factors = {}
        for gn in self.generative.n_samples:
            self.sample_factors[gn] = self._sample_component
            if self.generative.factor_prior[gn] == "Horseshoe":
                self.sample_factors[gn] = self._sample_component_horseshoe
            if self.generative.factor_prior[gn] == "ARD_Spike_and_Slab":
                self.sample_factors[gn] = self._sample_component_ard_spike_and_slab
            if self.generative.factor_prior[gn] == "GP":
                self.sample_factors[gn] = self._sample_component_gp

        # weight_prior
        self.sample_weights = {}
        for vn in self.generative.n_features:
            self.sample_weights[vn] = self._sample_component
            if self.generative.weight_prior[vn] == "Horseshoe":
                self.sample_weights[vn] = self._sample_component_horseshoe
            if self.generative.weight_prior[vn] == "ARD_Spike_and_Slab":
                self.sample_weights[vn] = self._sample_component_ard_spike_and_slab

        # dispersion_prior
        self.sample_dispersion = self._sample_vector

    def forward(self, data):
        current_group_names = list(data.keys())
        subsample = {group_name: None for group_name in current_group_names}
        for group_name in current_group_names:
            if "sample_idx" in data[group_name].keys():
                subsample[group_name] = data[group_name]["sample_idx"]

        plates = {}
        for group_name in current_group_names:
            plates[f"samples_{group_name}"] = self.generative.get_plate(
                f"samples_{group_name}", subsample=subsample[group_name]
            )

        for view_name in self.generative.n_features:
            plates[f"features_{view_name}"] = self.generative.get_plate(f"features_{view_name}")
        plates["factors"] = self.generative.get_plate("factors")

        for group_name in current_group_names:
            self.sample_dict[f"z_{group_name}"] = self.sample_factors[group_name](
                f"z_{group_name}",
                plates["factors"],
                plates[f"samples_{group_name}"],
                covariates=data[group_name].get("covariates", None),
            )

        for view_name in self.generative.n_features:
            self.sample_dict[f"w_{view_name}"] = self.sample_weights[view_name](
                f"w_{view_name}", plates["factors"], plates[f"features_{view_name}"]
            )

            if self.generative.likelihoods[view_name] in ["Normal", "GammaPoisson", "BetaBinomial"]:
                self.sample_dict[f"dispersion_{view_name}"] = self.sample_dispersion(
                    f"dispersion_{view_name}", plates[f"features_{view_name}"]
                )

        return self.sample_dict<|MERGE_RESOLUTION|>--- conflicted
+++ resolved
@@ -47,10 +47,6 @@
         if self.scale_elbo and n_views > 1:
             for vn, nf in n_features.items():
                 self.view_scales[vn] = (n_views / (n_views - 1)) * (1.0 - nf / sum(n_features.values()))
-<<<<<<< HEAD
-        print(self.view_scales)
-=======
->>>>>>> f64289ce
 
         self.device = device
         self.to(self.device)
@@ -122,22 +118,14 @@
 
                 if regularized:
                     caux = self._sample(
-<<<<<<< HEAD
                         f"caux_{site_name}", dist.InverseGamma(0.5 * self._ones((1,)), 0.5 * self._ones((1,)))
-=======
-                        f"caux_{site_name}", dist.InverseGamma(self._ones((1,)) * 0.5, self._ones((1,)) * 0.5)
->>>>>>> f64289ce
                     )
                     c = torch.sqrt(caux)
                     if prior_scales is not None:
                         c = c * prior_scales.unsqueeze(-1)
                     local_scale = (c * local_scale) / torch.sqrt(c**2 + local_scale**2)
 
-<<<<<<< HEAD
                 return self._sample(site_name, dist.Normal(self._zeros((1,)), local_scale))
-=======
-                return self._sample(site_name, dist.Normal(self._zeros((1,)), self._ones((1,)) * local_scale))
->>>>>>> f64289ce
 
     def _sample_component_ard_spike_and_slab(self, site_name, outer_plate, inner_plate, **kwargs):
         with outer_plate:
@@ -146,13 +134,6 @@
             with inner_plate:
                 s = self._sample(f"s_{site_name}", dist.Bernoulli(theta))
                 return self._sample(site_name, dist.Normal(0.0, 1.0 / (alpha + EPS))) * s
-<<<<<<< HEAD
-
-    def _sample_component_gp(self, site_name, outer_plate, inner_plate, covariates: torch.Tensor = None, **kwargs):
-        pyro.module(f"gp_{site_name[2:]}", self.gps[site_name[2:]])
-        with outer_plate, inner_plate:
-            return pyro.sample(site_name, self.gps[site_name[2:]].pyro_model(covariates, name_prefix=site_name[2:]))
-=======
 
     def _sample_component_gp(self, site_name, outer_plate, inner_plate, covariates: torch.Tensor = None, **kwargs):
         group_name = site_name[2:]
@@ -175,7 +156,6 @@
 
         with outer_plate, inner_plate:
             return pyro.sample(site_name, dist.Normal(f, (1 - eta).clamp(1e-3, 1 - 1e-3)))
->>>>>>> f64289ce
 
     def _setup_samplers(self):
         self.sample_factors = {}
@@ -594,10 +574,6 @@
                 return self._sample(site_name, index=index, dim=inner_plate.dim)
 
     def _sample_component_gp(self, site_name, outer_plate, inner_plate, covariates: torch.Tensor = None, **kwargs):
-<<<<<<< HEAD
-        with outer_plate, inner_plate:
-            pyro.sample(site_name, self.generative.gps[site_name[2:]].pyro_guide(covariates, name_prefix=site_name[2:]))
-=======
         group_name = site_name[2:]
         gp = self.generative.gps[group_name]
 
@@ -616,7 +592,6 @@
         z_loc, z_scale = self._get_loc_and_scale(site_name)
         with outer_plate, inner_plate:
             return pyro.sample(site_name, dist.Normal(z_loc, z_scale))
->>>>>>> f64289ce
 
     def _setup_samplers(self):
         # factor_prior
