--- conflicted
+++ resolved
@@ -49,6 +49,9 @@
         if isinstance(nonnegative_factors, bool):
             nonnegative_factors = {group_name: nonnegative_factors for group_name in self.group_names}
 
+        if isinstance(prior_scales, dict):
+            prior_scales = {vn: torch.Tensor(ps).to(self.device) for vn, ps in prior_scales.items()}
+
         self.n_samples = n_samples
         self.n_features = n_features
         self.n_factors = n_factors
@@ -76,14 +79,7 @@
         self.device = device
         self.to(self.device)
 
-<<<<<<< HEAD
         self._setup_distributions()
-=======
-        if isinstance(self.prior_scales, dict):
-            self.prior_scales = {vn: torch.Tensor(ps).to(self.device) for vn, ps in self.prior_scales.items()}
-
-        self._setup_samplers()
->>>>>>> 920729eb
 
         self.sample_dict: dict[str, torch.Tensor] = {}
 
@@ -173,7 +169,6 @@
 
         self.sample_dispersion = self._sample_dispersion_gamma
 
-<<<<<<< HEAD
     def _sample_factors_normal(self, group_name, plates, **kwargs):
         with plates["factors"], plates[f"samples_{group_name}"]:
             return pyro.sample(f"z_{group_name}", dist.Normal(self._zeros((1,)), self._ones((1,))))
@@ -190,18 +185,6 @@
                 local_scale = pyro.sample(f"local_scale_z_{group_name}", dist.HalfCauchy(self._ones((1,))))
                 local_scale = local_scale * inter_scale * global_scale
                 return pyro.sample(f"z_{group_name}", dist.Normal(self._zeros((1,)), self._ones((1,)) * local_scale))
-=======
-                if regularized:
-                    caux = self._sample(
-                        f"caux_{site_name}", dist.InverseGamma(0.5 * self._ones((1,)), 0.5 * self._ones((1,)))
-                    )
-                    c = torch.sqrt(caux)
-                    if prior_scales is not None:
-                        c = c * prior_scales.unsqueeze(-1)
-                    local_scale = (c * local_scale) / torch.sqrt(c**2 + local_scale**2)
-
-                return self._sample(site_name, dist.Normal(self._zeros((1,)), local_scale))
->>>>>>> 920729eb
 
     def _sample_factors_sns(self, group_name, plates, **kwargs):
         with plates["factors"]:
@@ -376,7 +359,6 @@
                 obs_mask = torch.logical_not(torch.isnan(obs))
                 obs = torch.nan_to_num(obs, nan=0)
 
-<<<<<<< HEAD
                 dist_parameterized = self.dist_obs[view_name](
                     loc,
                     obs=obs,
@@ -386,42 +368,6 @@
                     feature_means=feature_means,
                     sample_means=sample_means,
                 )
-=======
-                if self.likelihoods[view_name] == "Normal":
-                    precision = self.sample_dict[f"dispersion_{view_name}"]
-                    dist_parametrized = dist.Normal(loc * self._ones(1), self._ones(1) / (precision + EPS))
-
-                elif self.likelihoods[view_name] == "GammaPoisson":
-                    dispersion = self.sample_dict[f"dispersion_{view_name}"]
-                    # TODO: include intercept
-                    rate = torch.nn.Softplus()(loc)
-                    dist_parametrized = dist.GammaPoisson(1 / dispersion, 1 / (rate * dispersion + EPS))
-
-                elif self.likelihoods[view_name] == "Bernoulli":
-                    # TODO: include intercept
-                    dist_parametrized = dist.Bernoulli(logits=loc)
-
-                elif self.likelihoods[view_name] == "BetaBinomial":
-                    # pairs of features are sorted and thus can be reshaped to extra dimension
-                    obs_reshaped = obs.reshape(obs.shape[0] // 2, 2, obs.shape[-1])
-                    obs_mask_reshaped = obs_mask.reshape(obs.shape[0] // 2, 2, obs_mask.shape[-1])
-                    obs_total = obs_reshaped.sum(dim=1)
-                    obs = obs_reshaped[:, 0, :]  # equals success counts
-
-                    # add feature to mask if any of paired features is masked
-                    obs_mask = obs_mask_reshaped.all(dim=1)
-
-                    dispersion = self.sample_dict[f"dispersion_{view_name}"]
-                    # TODO: include intercept
-                    probs = torch.nn.Sigmoid()(loc)
-                    dist_parametrized = dist.BetaBinomial(
-                        concentration1=probs / dispersion,
-                        concentration0=(1 - probs) / dispersion,
-                        total_count=obs_total,
-                    )
-                else:
-                    raise ValueError(f"Invalid likelihood: {self.likelihoods[view_name]}")
->>>>>>> 920729eb
 
                 with (
                     pyro.poutine.mask(mask=obs_mask),
