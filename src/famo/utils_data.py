--- conflicted
+++ resolved
@@ -17,7 +17,6 @@
     ----------
     data: dict or MuData
         Allowed input structures are:
-<<<<<<< HEAD
         - Adata object (single group, single view)
         - MuData object (single group, multiple views)
         - dict with view names as keys and AnnData objects as values (single group, multiple views)
@@ -25,19 +24,6 @@
         - dict with group names as keys and MuData objects as values (multiple groups, multiple views)
         - Nested dict with group names as keys, view names as subkeys and AnnData objects as values (multiple groups, multiple views)
         - Nested dict with group names as keys, view names as subkeys and torch.Tensor objects as values (multiple groups, multiple views)
-=======
-            - MuData object
-            - dict with view names as keys and AnnData objects as values
-            - dict with view names as keys and torch.Tensor objects as values (single group only)
-            - dict with group names as keys and MuData objects as values (incompatible with `group_by`)
-            - Nested dict with group names as keys, view names as subkeys and AnnData objects as values (incompatible with `group_by`)
-            - Nested dict with group names as keys, view names as subkeys and torch.Tensor objects as values (incompatible with `group_by`)
-    group_by: Columns of `.obs` in MuData and AnnData objects to group data by. Can be any of:
-        - String or list of strings. This will be applied to the MuData object or to all AnnData objects
-        - Dict of strings or dict of lists of strings. This is only valid if a dict of AnnData objects
-            is given as `data`, in which case each AnnData object will be grouped by the `.obs` columns
-            in the corresponding `group_by` element.
->>>>>>> d3b66b57
 
     Returns
     -------
@@ -73,11 +59,8 @@
                         data[name][viewname] = view[idx].copy()
 
     elif isinstance(data, dict) and all(isinstance(v, torch.Tensor) for v in data.values()):
-<<<<<<< HEAD
-=======
         if group_by is not None:
             raise ValueError("`data` is dict of tensors but `group_by` is not `None`.")
->>>>>>> d3b66b57
         data = {"group_1": {k: AnnData(X=v.numpy()) for k, v in data.items()}}
 
     # multiple groups cases
@@ -99,16 +82,12 @@
         and all(isinstance(v, dict) for v in data.values())
         and all(all(isinstance(vv, torch.Tensor) for vv in v.values()) for v in data.values())
     ):
-<<<<<<< HEAD
-=======
         if group_by is not None:
             raise ValueError("`data` is nested dict of tensors but `group_by` is not `None`.")
->>>>>>> d3b66b57
         data = {k: {kk: AnnData(X=vv.numpy()) for kk, vv in v.items()} for k, v in data.items()}
 
     else:
         raise ValueError("Input data structure not recognized. Please refer to the documentation for allowed formats.")
-<<<<<<< HEAD
 
     return data
 
@@ -139,8 +118,6 @@
             for varm_key in adata.varm.keys():
                 if isinstance(adata.varm[varm_key], csr_matrix):
                     adata.varm[varm_key] = adata.varm[varm_key].toarray()
-=======
->>>>>>> d3b66b57
 
     return data
 
@@ -372,11 +349,7 @@
         Nested dictionary of AnnData objects with group names as keys and view names as subkeys.
     """
     if scale_per_group:
-<<<<<<< HEAD
-        for _, v_groups in data.items():
-=======
         for v_groups in data.values():
->>>>>>> d3b66b57
             for k_views, v_views in v_groups.items():
                 if likelihoods[k_views] == "Normal":
                     # scale by inverse std across all observations and features within the group
