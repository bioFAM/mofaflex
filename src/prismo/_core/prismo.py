--- conflicted
+++ resolved
@@ -247,22 +247,12 @@
         
         self._view_names = list(data[next(iter(data.keys()))].keys())
         self._group_names = list(data.keys())
-<<<<<<< HEAD
-        self._sample_names = {k: next(iter(adatas.values())).obs_names.tolist() for k, adatas in data.items()}
-        
-=======
-
->>>>>>> cdaef909
         self._adjust_options(data)
         
         data, feature_means, sample_means = self._preprocess_data(data)
-<<<<<<< HEAD
-        
-=======
         self._sample_names = {
             k: next(iter(adatas.values())).obs_names.tolist() for k, adatas in data.items()
         }  # this must be after _preprocess_data
->>>>>>> cdaef909
         self._metadata = preprocessing.extract_obs(data)
         self._feature_names = {
             k: next(iter(data.values()))[k].var_names.tolist() for k in self.view_names
