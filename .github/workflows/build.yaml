--- conflicted
+++ resolved
@@ -20,16 +20,6 @@
     runs-on: ubuntu-latest
     steps:
       - uses: actions/checkout@v4
-<<<<<<< HEAD
-      - name: Set up Python 3.12
-        uses: actions/setup-python@v5
-        with:
-          python-version: "3.12"
-          cache: "pip"
-          cache-dependency-path: "**/pyproject.toml"
-      - name: Install build dependencies
-        run: python -m pip install --upgrade pip wheel twine build
-=======
         with:
           filter: blob:none
           fetch-depth: 0
@@ -37,7 +27,6 @@
         uses: astral-sh/setup-uv@v5
         with:
           cache-dependency-glob: pyproject.toml
->>>>>>> 50c38d53
       - name: Build package
         run: uv build
       - name: Check package
